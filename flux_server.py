#!/usr/bin/env python3
import os
# Reduce frag; note ROCm prints a warning but it's harmless.
os.environ.setdefault("PYTORCH_CUDA_ALLOC_CONF", "expandable_segments:True,max_split_size_mb:64")

import json
import argparse
import shutil
from threading import Timer
from typing import Optional, List

import torch
from fastapi import FastAPI, HTTPException, Query
from pydantic import BaseModel
import uvicorn

from diffusers import FluxPipeline, Flux2Pipeline, StableDiffusionPipeline
from huggingface_hub.errors import HfHubHTTPError
from huggingface_hub import HfFolder, login, snapshot_download
try:
    from transformers import BitsAndBytesConfig
except ImportError:
    BitsAndBytesConfig = None
import base64
from io import BytesIO
import re
from datetime import datetime

STOPWORDS = {"a", "as", "from", "to", "with", "the", "in", "of", "on", "for", "and"}

def summarize_prompt(prompt: str, max_words: int = 6) -> str:
    """Summarize prompt into a safe filename prefix with underscores."""
    words = [
        re.sub(r"\W+", "", w.lower())  # clean non-alphanumeric
        for w in prompt.split()
        if w.lower() not in STOPWORDS
    ]
    # filter empty and cut length
    words = [w for w in words if w][:max_words]
    prefix = "_".join(words)
    return prefix or datetime.now().strftime("gen_%Y%m%d_%H%M%S")

# ---- CLI ----
parser = argparse.ArgumentParser(description="FLUX/SD server")
parser.add_argument("--config", default="config.json", help="Path to config.json")
parser.add_argument("--models", default="models.json", help="Path to models.json (managed list)")
parser.add_argument("--host", default="127.0.0.1")
parser.add_argument("--port", type=int, default=8000)
args = parser.parse_args()
CONFIG_PATH = args.config

# ---- config + models ----
def load_json(path, default):
    if not os.path.exists(path):
        with open(path, "w") as f: json.dump(default, f, indent=2)
        return default.copy()
    with open(path) as f: return json.load(f)

config = load_json(args.config, {
    "unload_timeout": 300,
    "memory_fraction": 0.75,
    "offload": "sequential",
    "defaults": {"steps": 4, "width": 512, "height": 512, "guidance": 3.5, "num_images": 1, "seed": None, "dtype": "bfloat16"},
    "default_model": "black-forest-labs/FLUX.1-schnell",
    "model_defaults": {},
})
models_state = load_json(args.models, {"models": [], "loaded": None})
# The on-disk "loaded" entry can only reflect a previous session; clear it so
# the configured default (or explicit request) is always used when the server
# starts fresh.
if models_state.get("loaded"):
    print("[Startup] Clearing stale 'loaded' state; no model is loaded yet.")
    models_state["loaded"] = None
    save_models()

UNLOAD_TIMEOUT: int = int(config.get("unload_timeout", 300))
MEMORY_FRACTION: float = float(config.get("memory_fraction", 0.75))
OFFLOAD_KIND: str = str(config.get("offload", "sequential")).lower()
DEFAULTS = config.get("defaults", {})
DEFAULT_MODEL: str = config.get("default_model", "")
MODEL_DEFAULTS = config.setdefault("model_defaults", {})

HF_HUB_BASE = os.path.expanduser("~/.cache/huggingface/hub")
HF_DIFFUSERS_BASE = os.path.expanduser("~/.cache/huggingface/diffusers")

def save_models():
    with open(args.models, "w") as f: json.dump(models_state, f, indent=2)

def save_config():
    config["model_defaults"] = MODEL_DEFAULTS
    with open(CONFIG_PATH, "w") as f:
        json.dump(config, f, indent=2)

<<<<<<< HEAD
# The on-disk "loaded" entry can only reflect a previous session; clear it so
# the configured default (or explicit request) is always used when the server
# starts fresh.
if models_state.get("loaded"):
    print("[Startup] Clearing stale 'loaded' state; no model is loaded yet.")
    models_state["loaded"] = None
    save_models()

=======
>>>>>>> 7fe02c49
if not isinstance(MODEL_DEFAULTS, dict):
    MODEL_DEFAULTS = {}
    config["model_defaults"] = MODEL_DEFAULTS
    save_config()

# ---- app state ----
app = FastAPI(title="Flux Server", version="1.2")
pipe = None
current_model: Optional[str] = None
unload_timer: Optional[Timer] = None

# Reserve VRAM headroom, best-effort
if torch.cuda.is_available():
    try: torch.cuda.set_per_process_memory_fraction(MEMORY_FRACTION, 0)
    except Exception: pass

# ---- helpers ----
def _remove_model_from_cache(model_id: str) -> List[str]:
    def path_for(base: str, model: str) -> str:
        return os.path.join(base, "models--" + model.replace("/", "--"))
    removed = []
    for base in (HF_HUB_BASE, HF_DIFFUSERS_BASE):
        p = path_for(base, model_id)
        if os.path.isdir(p):
            shutil.rmtree(p, ignore_errors=True)
            removed.append(p)
    return removed


def _candidate_model_ids(model_id: str):
    yield model_id
    prefix = "black-forest-labs/"
    if not model_id.lower().startswith(prefix):
        base = model_id.split("/")[-1]
        yield prefix + base

def _ensure_model_defaults(model_id: str) -> dict:
    if model_id not in MODEL_DEFAULTS:
        defaults = {}
        # Preserve the previous automatic bnb4 preference for Flux 2 models
        if "flux.2" in model_id.lower():
            defaults["quantize"] = "bnb4"
        MODEL_DEFAULTS[model_id] = defaults
        save_config()
    return MODEL_DEFAULTS[model_id]


def _merged_defaults_for(model_id: str) -> dict:
    per_model = _ensure_model_defaults(model_id)
    merged = DEFAULTS.copy()
    merged.update({k: v for k, v in per_model.items() if v is not None})
    return merged


def _resolve_model(requested: Optional[str]) -> str:
    """Pick a model for a request, favoring explicit choice or the configured default."""

    if requested:
        return requested

    # If a pipeline is already loaded, stick with it unless the caller overrides.
    if pipe is not None and current_model:
        return current_model

    # Fresh server start: ignore any stale models_state["loaded"] and rely on config.
    if DEFAULT_MODEL:
        return DEFAULT_MODEL

    # As a last resort, fall back to the first tracked model (if any).
    if models_state.get("models"):
        return models_state["models"][0]

    raise HTTPException(status_code=400, detail="No model specified and no default_model configured")


def _update_model_defaults(model_id: str, updates: dict) -> dict:
    md = _ensure_model_defaults(model_id)
    changed = False
    for key, val in updates.items():
        if key == "quantize" and (val or "").lower() == "auto":
            if "quantize" in md:
                md.pop("quantize", None)
                changed = True
            continue
        md[key] = val
        changed = True
    if changed:
        save_config()
    return md

def _unload():
    global pipe, current_model, unload_timer
    if pipe is not None:
        print(f"[Unloading] Unloading model: {current_model}")
        del pipe
        pipe = None
        current_model = None
        try: torch.cuda.empty_cache()
        except Exception: pass
    models_state["loaded"] = None
    save_models()
    if unload_timer:
        unload_timer.cancel()
        unload_timer = None

def _reset_unload_timer():
    global unload_timer
    if unload_timer: unload_timer.cancel()
    unload_timer = Timer(UNLOAD_TIMEOUT, _unload)
    unload_timer.start()

def _choose_dtype(name: Optional[str]):
    n = (name or "").lower()
    if n in ("bf16", "bfloat16"): return torch.bfloat16
    if n in ("fp16", "float16", "half"): return torch.float16
    return torch.float32

def _apply_offload(p):
    # choose ONE: sequential (aggressive, low VRAM) OR model (lighter)
    p.enable_attention_slicing()
    if OFFLOAD_KIND == "sequential":
        p.enable_sequential_cpu_offload()
    elif OFFLOAD_KIND == "model":
        p.enable_model_cpu_offload()
    # else "none": no offload

def _select_pipeline_cls(model_id: str):
    mid = model_id.lower()
    # FLUX.2
    if "flux.2" in mid and Flux2Pipeline is not None:
        return Flux2Pipeline
    # FLUX.1 and other Flux variants
    if "flux.1" in mid or "flux" in mid:
        return FluxPipeline
    # Fallback - Stable Diffusion
    return StableDiffusionPipeline


def _quant_mode(model_id: str, override: Optional[str] = None) -> Optional[str]:
    pref = (override or "").lower() or None
    if pref is None:
        pref = (_ensure_model_defaults(model_id).get("quantize") or "").lower() or None
    if pref in (None, "", "none", "auto"):
        return None
    return pref


def _quant_config(pref: Optional[str]):
    if pref is None:
        return None
    if BitsAndBytesConfig is None:
        print("[Quantization] transformers/bitsandbytes not available; loading without quantization.")
        return None
    if pref in ("bnb4", "4bit", "bitsandbytes4", "bnb-4bit"):
        return BitsAndBytesConfig(load_in_4bit=True, bnb_4bit_compute_dtype=torch.bfloat16)
    if pref in ("bnb8", "8bit", "bitsandbytes8", "bnb-8bit"):
        return BitsAndBytesConfig(load_in_8bit=True)
    print(f"[Quantization] Unknown quantization preference '{pref}', skipping quantization.")
    return None


def _quantization_for(model_id: str, quantize: Optional[str] = None):
    """Return a BitsAndBytesConfig based on overrides or stored defaults."""
    pref = _quant_mode(model_id, override=quantize)
    return _quant_config(pref)

def _env_hf_token() -> Optional[str]:
    for k in ("HF_TOKEN", "HUGGINGFACEHUB_API_TOKEN"):
        if os.environ.get(k):
            return os.environ[k].strip()
    return None

def _ensure_hf_auth(model_id: str) -> Optional[str]:
    """Ensure a HuggingFace token is available, prompting the user if needed."""

    # Already logged in (cached) or provided via env
    token = HfFolder.get_token() or _env_hf_token()
    if token:
        try:
            login(token=token, add_to_git_credential=False)
            return HfFolder.get_token() or token
        except Exception as e:
            print(f"[Auth] Failed to use existing token: {e}")

    # Interactive login fallback
    print(
        f"[Auth] Model '{model_id}' requires authentication. "
        "Log in with your HuggingFace token to continue."
    )
    try:
        login(add_to_git_credential=False)
        return HfFolder.get_token()
    except Exception as e:
        print(f"[Auth] Login failed: {e}")
        return None


def _pull_model(model_id: str) -> str:
    """Download model files into the local HuggingFace cache without loading."""

    def _download(repo_id: str, token: Optional[str]):
        return snapshot_download(
            repo_id=repo_id,
            token=token,
            resume_download=True,
        )

    last_error = None
    for candidate in _candidate_model_ids(model_id):
        try:
            cache_dir = _download(candidate, HfFolder.get_token() or _env_hf_token())
        except HfHubHTTPError as e:
            last_error = e
            if e.response is not None and e.response.status_code in (401, 403):
                print(f"[Auth] Access to {candidate} requires authentication.")
                token = _ensure_hf_auth(candidate)
                if not token:
                    continue
                try:
                    cache_dir = _download(candidate, token)
                except Exception:
                    continue
            elif e.response is not None and e.response.status_code == 404:
                if candidate != model_id:
                    print(f"[Lookup] {model_id} not found; retrying as {candidate}")
                    continue
                else:
                    print(f"[ERROR] Failed to pull {candidate} (not found)")
                    import traceback; traceback.print_exc()
                    continue
            else:
                print(f"[ERROR] Failed to pull {candidate}")
                import traceback; traceback.print_exc()
                continue
        except Exception as e:
            last_error = e
            print(f"[ERROR] Failed to pull {candidate}")
            import traceback; traceback.print_exc()
            continue

        # success
        _ensure_model_defaults(candidate)
        if candidate not in models_state["models"]:
            models_state["models"].append(candidate)
            save_models()
        return cache_dir

    if last_error:
        raise last_error
    raise RuntimeError(f"Failed to pull {model_id}")

def _load(model_id: str, quantize: Optional[str] = None):
    """Load a model; on success add to models.json."""
    global pipe, current_model
    _unload()
    print(f"[Loading] Loading model: {model_id}")

    last_error = None
    resolved_id = None
    for candidate in _candidate_model_ids(model_id):
        _ensure_model_defaults(candidate)
        defaults = _merged_defaults_for(candidate)
        torch_dtype = _choose_dtype(defaults.get("dtype", DEFAULTS.get("dtype", "bfloat16")))
        pipeline_cls = _select_pipeline_cls(candidate)
        quant_config = _quantization_for(candidate, quantize=quantize)
        extra_kwargs = {}
        if quant_config is not None:
            extra_kwargs["quantization_config"] = quant_config
            extra_kwargs["device_map"] = "auto"

        def _load_pipeline(token: Optional[str]):
            return pipeline_cls.from_pretrained(
                candidate,
                torch_dtype=torch_dtype,
                use_safetensors=True,
                token=token,
                **extra_kwargs,
            )

        try:
            pipe = _load_pipeline(HfFolder.get_token() or _env_hf_token())
            _apply_offload(pipe)
            resolved_id = candidate
            break
        except HfHubHTTPError as e:
            last_error = e
            if e.response is not None and e.response.status_code in (401, 403):
                print(f"[Auth] Access to {candidate} requires authentication.")
                token = _ensure_hf_auth(candidate)
                if not token:
                    continue
                try:
                    pipe = _load_pipeline(token)
                    _apply_offload(pipe)
                    resolved_id = candidate
                    break
                except Exception:
                    continue
            elif e.response is not None and e.response.status_code == 404:
                if candidate != model_id:
                    print(f"[Lookup] {model_id} not found; retrying as {candidate}")
                    continue
                else:
                    print(f"[ERROR] Failed to load {candidate} (not found)")
                    import traceback; traceback.print_exc()
                    continue
            else:
                print(f"[ERROR] Failed to load {candidate}")
                import traceback; traceback.print_exc()
                continue
        except Exception as e:
            last_error = e
            print(f"[ERROR] Failed to load {candidate}")
            import traceback; traceback.print_exc()
            continue

    if resolved_id is None:
        if last_error:
            raise last_error
        raise RuntimeError(f"Failed to load {model_id}")

    current_model = resolved_id
    models_state["loaded"] = resolved_id
    if resolved_id not in models_state["models"]:
        models_state["models"].append(resolved_id)
    save_models()
    return pipe



class GenRequest(BaseModel):
    prompt: str
    model: Optional[str] = None
    quantize: Optional[str] = None
    steps: Optional[int] = None
    width: Optional[int] = None
    height: Optional[int] = None
    guidance: Optional[float] = None
    num_images: Optional[int] = None
    seed: Optional[int] = None

    # Server saving is OPT-IN via outfile; default None means: don't save on server
    outfile: Optional[str] = None

    # Encoding the server uses if it returns bytes (and to suggest extensions)
    format: Optional[str] = "png"       # "png" | "jpg" | "webp"

    # Should the server return images as base64 so the client can save locally?
    want_bytes: Optional[bool] = True


class ModelDefaultsRequest(BaseModel):
    model: str
    steps: Optional[int] = None
    width: Optional[int] = None
    height: Optional[int] = None
    guidance: Optional[float] = None
    num_images: Optional[int] = None
    seed: Optional[int] = None
    dtype: Optional[str] = None
    quantize: Optional[str] = None

# ---- endpoints ----
@app.get("/health")
def health():
    return {"status": "ok", "loaded": models_state["loaded"]}

@app.get("/defaults")
def get_defaults():
    return {
        "unload_timeout": UNLOAD_TIMEOUT,
        "memory_fraction": MEMORY_FRACTION,
        "offload": OFFLOAD_KIND,
        "defaults": DEFAULTS,
        "default_model": DEFAULT_MODEL,
        "model_defaults": MODEL_DEFAULTS,
    }


@app.get("/defaults/model")
def get_model_defaults(model: str = Query(..., description="Model id to inspect defaults")):
    return {
        "model": model,
        "defaults": _merged_defaults_for(model),
        "stored": _ensure_model_defaults(model),
    }


@app.post("/defaults/model")
def set_model_defaults(req: ModelDefaultsRequest):
    payload = req.dict(exclude_none=True)
    model_id = payload.pop("model")
    md = _update_model_defaults(model_id, payload)
    return {"status": "updated", "model": model_id, "defaults": md}

@app.get("/models")
def list_models():
    # Only the curated list
    return {"available": models_state["models"], "loaded": models_state["loaded"]}

@app.post("/load")
def load_model(
    model: str = Query(..., description="Repo id, e.g. black-forest-labs/FLUX.1-schnell"),
    quantize: Optional[str] = Query(None, description="Quantization mode: auto|none|bnb4|bnb8"),
):
    global pipe
    try:
        pipe = _load(model, quantize=quantize)
        return {
            "status": "loaded",
            "model": current_model,
            "quantize": quantize or (_ensure_model_defaults(model).get("quantize") or "auto"),
        }
    except Exception as e:
        raise HTTPException(status_code=500, detail=f"Failed to load {model}: {e}")


@app.post("/pull")
def pull_model(model: str = Query(..., description="Repo id to download without loading")):
    try:
        cache_dir = _pull_model(model)
        return {"status": "pulled", "model": model, "cache_dir": cache_dir}
    except Exception as e:
        raise HTTPException(status_code=500, detail=f"Failed to pull {model}: {e}")

@app.post("/unload")
def unload_model():
    _unload()
    return {"status": "unloaded"}

@app.delete("/models")
def delete_model(model: str = Query(..., description="Repo id to remove from list and cache")):
    if models_state["loaded"] == model:
        _unload()
    removed_paths = _remove_model_from_cache(model)
    if model in models_state["models"]:
        models_state["models"].remove(model)
        save_models()
    return {"status": "removed", "model": model, "paths": removed_paths}

def _clamp_and_seed(req, defaults: dict):
    steps = int(req.steps or defaults.get("steps", 4))
    width = int(req.width or defaults.get("width", 512))
    height = int(req.height or defaults.get("height", 512))
    guidance = float(req.guidance or defaults.get("guidance", 3.5))
    num_images = int(req.num_images or defaults.get("num_images", 1))
    seed = req.seed if req.seed is not None else defaults.get("seed", None)

    width = max(64, min(width, 1024))
    height = max(64, min(height, 1024))
    gen = torch.Generator(device="cpu").manual_seed(int(seed)) if seed is not None else None
    return steps, width, height, guidance, num_images, gen

def _try_generate(req, steps, width, height, guidance, num_images, generator):
    images = []
    i = 0
    while i < num_images:
        # how many to generate in this batch (max 4 because pipeline caps there)
        k = min(4, num_images - i)

        if req.seed is not None:
            # reproducible generators, one per image
            gens = [
                torch.Generator(device="cpu").manual_seed(int(req.seed) + j)
                for j in range(i, i + k)
            ]
        else:
            # non-deterministic generators, one per image
            gens = [
                torch.Generator(device="cpu").manual_seed(torch.seed())
                for _ in range(k)
            ] if generator is None else [generator for _ in range(k)]

        # run one batch
        out = pipe(
            req.prompt,
            num_inference_steps=steps,
            guidance_scale=guidance,
            height=height,
            width=width,
            num_images_per_prompt=k,
            generator=gens
        )

        images.extend(out.images)
        i += k

    return images


@app.post("/generate")
def generate(req: GenRequest):
    global pipe
    model_id = _resolve_model(req.model)
    model_defaults = _merged_defaults_for(model_id)

    # Load (and add to list) if needed
    if current_model != model_id or pipe is None:
        try:
            pipe = _load(model_id, quantize=req.quantize)
        except Exception as e:
            raise HTTPException(status_code=500, detail=f"Failed to load {model_id}: {e}")

    steps, width, height, guidance, num_images, generator = _clamp_and_seed(req, model_defaults)
    print(f"[Generating] [{current_model}] {width}x{height} steps={steps} gs={guidance} n={num_images} seed={req.seed}")

    # One-shot OOM retry: halve size & steps, force n=1
    try:
        images = _try_generate(req, steps, width, height, guidance, num_images, generator)
    except torch.OutOfMemoryError:
        try:
            w2, h2 = max(64, width // 2), max(64, height // 2)
            s2 = max(2, steps // 2)
            print(f"⚠️  OOM -> retry with {w2}x{h2}, steps={s2}, n=1")
            images = _try_generate(req, s2, w2, h2, guidance, 1, generator)
            width, height, steps, num_images = w2, h2, s2, 1
        except torch.OutOfMemoryError as e:
            raise HTTPException(
                status_code=507,
                detail=("Out of VRAM. Try smaller width/height or steps, "
                        "or lower 'memory_fraction' in config.json, "
                        "and keep offload='sequential'.")
            ) from e
    except Exception as e:
        raise HTTPException(status_code=500, detail=f"Generation failed: {e}") from e

    # ----- Save or return bytes -----
    saved = []          # absolute paths saved on server (if outfile is given)
    suggested = []      # filenames suggested for client
    images_b64 = []     # base64-encoded images (if want_bytes=True)
    seeds = []          # actual seeds used

    fmt = (req.format or "png").lower()
    ext = ".png" if fmt == "png" else ".jpg" if fmt in ("jpg", "jpeg") else ".webp"

    # Base root (explicit or from prompt)
    if req.outfile:
        root, ext_out = os.path.splitext(req.outfile)
        if ext_out:
            ext = ext_out
    else:
        root = summarize_prompt(req.prompt)

    # Per-image saving
    base_seed = req.seed if req.seed is not None else torch.seed() % (2**31)
    for i, img in enumerate(images):
        seed_i = base_seed + i
        seeds.append(seed_i)

        fname = f"{root}_seed{seed_i}{ext}"
        if req.outfile:  # save on server
            img.save(fname)
            saved.append(os.path.abspath(fname))

        suggested.append(os.path.basename(fname))

        if req.want_bytes:
            buf = BytesIO()
            pil_fmt = "PNG" if ext == ".png" else "JPEG" if ext in (".jpg", ".jpeg") else "WEBP"
            img.save(buf, format=pil_fmt)
            images_b64.append(base64.b64encode(buf.getvalue()).decode("ascii"))

    _reset_unload_timer()
    return {
        "status": "ok",
        "model": current_model,
        "saved": saved,
        "files": suggested,
        "images_b64": images_b64,
        "seeds": seeds,   # 👈 added
        "width": width,
        "height": height,
        "steps": steps,
        "num_images": len(images)
    }

if __name__ == "__main__":
    uvicorn.run(app, host=args.host, port=args.port)
<|MERGE_RESOLUTION|>--- conflicted
+++ resolved
@@ -91,17 +91,6 @@
     with open(CONFIG_PATH, "w") as f:
         json.dump(config, f, indent=2)
 
-<<<<<<< HEAD
-# The on-disk "loaded" entry can only reflect a previous session; clear it so
-# the configured default (or explicit request) is always used when the server
-# starts fresh.
-if models_state.get("loaded"):
-    print("[Startup] Clearing stale 'loaded' state; no model is loaded yet.")
-    models_state["loaded"] = None
-    save_models()
-
-=======
->>>>>>> 7fe02c49
 if not isinstance(MODEL_DEFAULTS, dict):
     MODEL_DEFAULTS = {}
     config["model_defaults"] = MODEL_DEFAULTS
